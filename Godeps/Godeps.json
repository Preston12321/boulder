{
	"ImportPath": "github.com/letsencrypt/boulder",
	"GoVersion": "go1.4.1",
	"Packages": [
		"./..."
	],
	"Deps": [
		{
<<<<<<< HEAD
			"ImportPath": "github.com/cloudflare/cf-tls/tls",
			"Rev": "9b22c194563b88ed8040c1e82d41aa2801826007"
=======
			"ImportPath": "github.com/cactus/go-statsd-client/statsd",
			"Comment": "v2.0.0-21-gea76b31",
			"Rev": "ea76b313ca75d0a41a3fd02af88326a9ce225b60"
>>>>>>> cb615e86
		},
		{
			"ImportPath": "github.com/cloudflare/cfssl/api",
			"Rev": "153c61a808bfff0429ac04469ced1f2c8718dd38"
		},
		{
			"ImportPath": "github.com/cloudflare/cfssl/auth",
			"Rev": "153c61a808bfff0429ac04469ced1f2c8718dd38"
		},
		{
			"ImportPath": "github.com/cloudflare/cfssl/bundler",
			"Rev": "153c61a808bfff0429ac04469ced1f2c8718dd38"
		},
		{
			"ImportPath": "github.com/cloudflare/cfssl/cli",
			"Rev": "153c61a808bfff0429ac04469ced1f2c8718dd38"
		},
		{
			"ImportPath": "github.com/cloudflare/cfssl/cmd/cfssl",
			"Rev": "153c61a808bfff0429ac04469ced1f2c8718dd38"
		},
		{
			"ImportPath": "github.com/cloudflare/cfssl/config",
			"Rev": "153c61a808bfff0429ac04469ced1f2c8718dd38"
		},
		{
			"ImportPath": "github.com/cloudflare/cfssl/crypto/pkcs7",
			"Rev": "153c61a808bfff0429ac04469ced1f2c8718dd38"
		},
		{
			"ImportPath": "github.com/cloudflare/cfssl/csr",
			"Rev": "153c61a808bfff0429ac04469ced1f2c8718dd38"
		},
		{
			"ImportPath": "github.com/cloudflare/cfssl/errors",
			"Rev": "153c61a808bfff0429ac04469ced1f2c8718dd38"
		},
		{
			"ImportPath": "github.com/cloudflare/cfssl/helpers",
			"Rev": "153c61a808bfff0429ac04469ced1f2c8718dd38"
		},
		{
			"ImportPath": "github.com/cloudflare/cfssl/initca",
			"Rev": "153c61a808bfff0429ac04469ced1f2c8718dd38"
		},
		{
			"ImportPath": "github.com/cloudflare/cfssl/log",
			"Rev": "153c61a808bfff0429ac04469ced1f2c8718dd38"
		},
		{
			"ImportPath": "github.com/cloudflare/cfssl/ocsp",
			"Rev": "153c61a808bfff0429ac04469ced1f2c8718dd38"
		},
		{
			"ImportPath": "github.com/cloudflare/cfssl/scan",
			"Rev": "153c61a808bfff0429ac04469ced1f2c8718dd38"
		},
		{
			"ImportPath": "github.com/cloudflare/cfssl/selfsign",
			"Rev": "153c61a808bfff0429ac04469ced1f2c8718dd38"
		},
		{
			"ImportPath": "github.com/cloudflare/cfssl/signer",
			"Rev": "153c61a808bfff0429ac04469ced1f2c8718dd38"
		},
		{
			"ImportPath": "github.com/cloudflare/cfssl/ubiquity",
			"Rev": "153c61a808bfff0429ac04469ced1f2c8718dd38"
		},
		{
			"ImportPath": "github.com/codegangsta/cli",
			"Comment": "1.2.0-64-ge1712f3",
			"Rev": "e1712f381785e32046927f64a7c86fe569203196"
		},
		{
			"ImportPath": "github.com/go-sql-driver/mysql",
			"Comment": "v1.2-88-ga197e5d",
			"Rev": "a197e5d40516f2e9f74dcee085a5f2d4604e94df"
		},
		{
			"ImportPath": "github.com/mattn/go-sqlite3",
			"Rev": "308067797b0fcce4ca06362580dc6db77c1bfeda"
		},
		{
			"ImportPath": "github.com/streadway/amqp",
			"Rev": "150b7f24d6ad507e6026c13d85ce1f1391ac7400"
		},
		{
			"ImportPath": "golang.org/x/crypto/ocsp",
			"Rev": "c57d4a71915a248dbad846d60825145062b4c18e"
		}
	]
}<|MERGE_RESOLUTION|>--- conflicted
+++ resolved
@@ -6,14 +6,9 @@
 	],
 	"Deps": [
 		{
-<<<<<<< HEAD
-			"ImportPath": "github.com/cloudflare/cf-tls/tls",
-			"Rev": "9b22c194563b88ed8040c1e82d41aa2801826007"
-=======
 			"ImportPath": "github.com/cactus/go-statsd-client/statsd",
 			"Comment": "v2.0.0-21-gea76b31",
 			"Rev": "ea76b313ca75d0a41a3fd02af88326a9ce225b60"
->>>>>>> cb615e86
 		},
 		{
 			"ImportPath": "github.com/cloudflare/cfssl/api",
@@ -80,6 +75,10 @@
 			"Rev": "153c61a808bfff0429ac04469ced1f2c8718dd38"
 		},
 		{
+			"ImportPath": "github.com/cloudflare/cf-tls/tls",
+			"Rev": "9b22c194563b88ed8040c1e82d41aa2801826007"
+		},
+		{
 			"ImportPath": "github.com/cloudflare/cfssl/ubiquity",
 			"Rev": "153c61a808bfff0429ac04469ced1f2c8718dd38"
 		},
