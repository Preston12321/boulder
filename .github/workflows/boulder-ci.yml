--- conflicted
+++ resolved
@@ -36,12 +36,8 @@
       matrix:
         # Add additional docker image tags here and all tests will be run with the additional image.
         BOULDER_TOOLS_TAG:
-<<<<<<< HEAD
-          - go1.18.1_2022-07-07
+          - go1.18.4_2022-07-20
           - go1.19rc2_2022-07-20
-=======
-          - go1.18.4_2022-07-20
->>>>>>> e99f0065
         # Tests command definitions. Use the entire docker-compose command you want to run.
         tests:
           # Run ./test.sh --help for a description of each of the flags.
