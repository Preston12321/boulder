--- conflicted
+++ resolved
@@ -14,19 +14,13 @@
 )
 
 func TestAddCertificate(t *testing.T) {
-<<<<<<< HEAD
-	sa, err := NewSQLStorageAuthority(blog.TestLogger(), "sqlite3", ":memory:")
+	sa, err := NewSQLStorageAuthority("sqlite3", ":memory:")
 	if err != nil {
 		t.Fatalf("Failed to create SA")
 	}
 	if err = sa.InitTables(); err != nil {
 		t.Fatalf("Failed to create SA")
 	}
-=======
-	sa, err := NewSQLStorageAuthority("sqlite3", ":memory:")
-	test.AssertNotError(t, err, "Failed to create SA")
-	sa.InitTables()
->>>>>>> bef94d74
 
 	// An example cert taken from EFF's website
 	certDER, err := ioutil.ReadFile("www.eff.org.der")
@@ -77,13 +71,8 @@
 
 // TestGetCertificateByShortSerial tests some failure conditions for GetCertificate.
 // Success conditions are tested above in TestAddCertificate.
-<<<<<<< HEAD
 func TestGetCertificateByShortSerial(t *testing.T) {
-	sa, err := NewSQLStorageAuthority(blog.TestLogger(), "sqlite3", ":memory:")
-=======
-func TestGetCertificate(t *testing.T) {
 	sa, err := NewSQLStorageAuthority("sqlite3", ":memory:")
->>>>>>> bef94d74
 	test.AssertNotError(t, err, "Failed to create SA")
 	sa.InitTables()
 
