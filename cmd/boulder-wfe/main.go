// Copyright 2014 ISRG.  All rights reserved
// This Source Code Form is subject to the terms of the Mozilla Public
// License, v. 2.0. If a copy of the MPL was not distributed with this
// file, You can obtain one at http://mozilla.org/MPL/2.0/.

package main

import (
	"fmt"
	"net/http"
	"time"

	"github.com/letsencrypt/boulder/Godeps/_workspace/src/github.com/cactus/go-statsd-client/statsd"
	"github.com/letsencrypt/boulder/Godeps/_workspace/src/github.com/streadway/amqp"

	"github.com/letsencrypt/boulder/cmd"
	blog "github.com/letsencrypt/boulder/log"
	"github.com/letsencrypt/boulder/rpc"
	"github.com/letsencrypt/boulder/wfe"
)

func setupWFE(c cmd.Config, logger *blog.AuditLogger) (rpc.RegistrationAuthorityClient, rpc.StorageAuthorityClient, chan *amqp.Error) {
	ch, err := rpc.AmqpChannel(c)
	cmd.FailOnError(err, "Could not connect to AMQP")
	logger.Info(" [!] Connected to AMQP")

	closeChan := ch.NotifyClose(make(chan *amqp.Error, 1))

	raRPC, err := rpc.NewAmqpRPCClient("WFE->RA", c.AMQP.RA.Server, ch)
	cmd.FailOnError(err, "Unable to create RPC client")

	saRPC, err := rpc.NewAmqpRPCClient("WFE->SA", c.AMQP.SA.Server, ch)
	cmd.FailOnError(err, "Unable to create RPC client")

	rac, err := rpc.NewRegistrationAuthorityClient(raRPC)
	cmd.FailOnError(err, "Unable to create RA client")

	sac, err := rpc.NewStorageAuthorityClient(saRPC)
	cmd.FailOnError(err, "Unable to create SA client")

	return rac, sac, closeChan
}

func main() {
	app := cmd.NewAppShell("boulder-wfe")
	app.Action = func(c cmd.Config) {
		// Set up logging
		stats, err := statsd.NewClient(c.Statsd.Server, c.Statsd.Prefix)
		cmd.FailOnError(err, "Couldn't connect to statsd")

		auditlogger, err := blog.Dial(c.Syslog.Network, c.Syslog.Server, c.Syslog.Tag, stats)
		cmd.FailOnError(err, "Could not connect to Syslog")

		// AUDIT[ Error Conditions ] 9cc4d537-8534-4970-8665-4b382abe82f3
		defer auditlogger.AuditPanic()

		blog.SetAuditLogger(auditlogger)

		go cmd.DebugServer(c.WFE.DebugAddr)

		wfe, err := wfe.NewWebFrontEndImpl()
		cmd.FailOnError(err, "Unable to create WFE")
		rac, sac, closeChan := setupWFE(c, auditlogger)
		wfe.RA = &rac
		wfe.SA = &sac
		wfe.Stats = stats
		wfe.SubscriberAgreementURL = c.SubscriberAgreementURL

		wfe.CertCacheDuration, err = time.ParseDuration(c.WFE.CertCacheDuration)
		cmd.FailOnError(err, "Couldn't parse certificate caching duration")
		wfe.CertNoCacheExpirationWindow, err = time.ParseDuration(c.WFE.CertNoCacheExpirationWindow)
		cmd.FailOnError(err, "Couldn't parse certificate expiration no-cache window")
		wfe.IndexCacheDuration, err = time.ParseDuration(c.WFE.IndexCacheDuration)
		cmd.FailOnError(err, "Couldn't parse index caching duration")
		wfe.IssuerCacheDuration, err = time.ParseDuration(c.WFE.IssuerCacheDuration)
		cmd.FailOnError(err, "Couldn't parse issuer caching duration")

		wfe.IssuerCert, err = cmd.LoadCert(c.Common.IssuerCert)
		cmd.FailOnError(err, fmt.Sprintf("Couldn't read issuer cert [%s]", c.Common.IssuerCert))

		go cmd.ProfileCmd("WFE", stats)

		go func() {
			// sit around and reconnect to AMQP if the channel
			// drops for some reason and repopulate the wfe object
			// with new RA and SA rpc clients.
			for {
				for err := range closeChan {
					auditlogger.Warning(fmt.Sprintf(" [!] AMQP Channel closed, will reconnect in 5 seconds: [%s]", err))
					time.Sleep(time.Second * 5)
					rac, sac, closeChan = setupWFE(c, auditlogger)
					wfe.RA = &rac
					wfe.SA = &sac
				}
			}
		}()

		// Set up paths
		wfe.BaseURL = c.Common.BaseURL
		h, err := wfe.Handler()
		cmd.FailOnError(err, "Problem setting up HTTP handlers")

		auditlogger.Info(app.VersionString())

		// Add HandlerTimer to output resp time + success/failure stats to statsd
		auditlogger.Info(fmt.Sprintf("Server running, listening on %s...\n", c.WFE.ListenAddress))
<<<<<<< HEAD
		err = http.ListenAndServe(c.WFE.ListenAddress, cmd.HandlerTimer(http.DefaultServeMux, stats, "WFE"))
=======
		err = http.ListenAndServe(c.WFE.ListenAddress, HandlerTimer(h, stats))
>>>>>>> 8c919e64
		cmd.FailOnError(err, "Error starting HTTP server")
	}

	app.Run()
}<|MERGE_RESOLUTION|>--- conflicted
+++ resolved
@@ -104,11 +104,7 @@
 
 		// Add HandlerTimer to output resp time + success/failure stats to statsd
 		auditlogger.Info(fmt.Sprintf("Server running, listening on %s...\n", c.WFE.ListenAddress))
-<<<<<<< HEAD
-		err = http.ListenAndServe(c.WFE.ListenAddress, cmd.HandlerTimer(http.DefaultServeMux, stats, "WFE"))
-=======
-		err = http.ListenAndServe(c.WFE.ListenAddress, HandlerTimer(h, stats))
->>>>>>> 8c919e64
+		err = http.ListenAndServe(c.WFE.ListenAddress, cmd.HandlerTimer(h, stats, "WFE"))
 		cmd.FailOnError(err, "Error starting HTTP server")
 	}
 
